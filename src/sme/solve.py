"""
Calculates the spectrum, based on a set of stellar parameters
And also determines the best fit parameters
"""

import os.path
import warnings
from itertools import combinations, product

<<<<<<< HEAD
# import lmfit
=======
>>>>>>> b289a60c
import matplotlib.pyplot as plt
import numpy as np
from joblib import Memory
from scipy.constants import speed_of_light
from scipy.optimize import OptimizeWarning, least_squares

from . import broadening
from . import sme as SME
from . import sme_synth
from .abund import Abund

from .cwrapper import idl_call_external
from .interpolate_atmosphere import interp_atmo_grid
from .rtint import rdpop, rtint
from .sme_crvmatch import match_rv_continuum

warnings.simplefilter("ignore", FutureWarning)
warnings.simplefilter("ignore", OptimizeWarning)

memory = Memory("./__cache__", verbose=0)

clight = speed_of_light * 1e-3  # km/s
elements = Abund._elem


def pass_nlte(sme):
    nlines = len(sme.species)
    ndep = len(sme.atmo.temp)
    b_nlte = np.ones((ndep, nlines, 2))  # initialize the departure coefficient array
    modname = os.path.basename(sme.atm_file[0] + ".krz")
    poppath = os.path.dirname(sme.atm_file[0])
    for iline in range(nlines):
        bnlte = rdpop(
            sme.species[iline],
            sme.atomic[2, iline],
            sme.atomic[3, iline],
            modname,
            pop_dir=poppath,
        )
        if len(bnlte) == 2 * ndep:
            b_nlte[:, iline, :] = bnlte

    error = idl_call_external("InputNLTE", b_nlte)
    if error != b"":
        raise ValueError(
            "InputDepartureCoefficients (call_external): %s" % error.decode()
        )
    return error


@memory.cache
def sme_func_atmo(sme):
    """
    Purpose:
     Return an atmosphere based on specification in an SME structure

    Inputs:
     SME (structure) atmosphere specification

    Outputs:
     ATMO (structure) atmosphere structure
     [.WLSTD] (scalar) wavelength for continuum optical depth scale [A]
     [.TAU] (vector[ndep]) optical depth scale,
     [.RHOX] (vector[ndep]) mass column scale
      .TEMP (vector[ndep]) temperature vs. depth
      .XNE (vector[ndep]) electron number density vs. depth
      .XNA (vector[ndep]) atomic number density vs. depth
      .RHO (vector[ndep]) mass density vs. depth

    History:
     2013-Sep-23 Valenti Extracted and adapted from sme_func.pro
     2013-Dec-13 Valenti Bundle atmosphere variables in ATMO structure
    """

    # Static storage
    #   common common_sme_func_atmo, prev_msdi

    # Handle atmosphere grid or user routine.
    atmo = sme.atmo
    self = sme_func_atmo

    if hasattr(self, "msdi_save"):
        msdi_save = self.msdi_save
        prev_msdi = self.prev_msdi
    else:
        msdi_save = None
        prev_msdi = None

    if atmo.method == "grid":
        reload = msdi_save is None or atmo.source != prev_msdi[1]
        atmo = interp_atmo_grid(sme.teff, sme.logg, sme.feh, sme.atmo, reload=reload)
        prev_msdi = [atmo.method, atmo.source, atmo.depth, atmo.interp]
        setattr(self, "prev_msdi", prev_msdi)
        setattr(self, "msdi_save", True)
    elif atmo.method == "routine":
        atmo = atmo.source(sme, atmo)
    elif atmo.method == "embedded":
        # atmo structure already extracted in sme_main
        pass
    else:
        raise AttributeError("Source must be 'grid', 'routine', or 'file'")

    sme.atmo = atmo
    return sme


def get_flags(sme):
    tags = np.array(list(sme.names))
    f_ipro = "IPTYPE" in tags
    f_opro = "sob" in tags
    f_wave = "wave" in tags
    f_h2broad = "h2broad" in tags and sme["h2broad"]
    f_NLTE = False
    f_glob = "glob_free" in tags
    f_gf = "gf_free" in tags
    f_vw = "vw_free" in tags
    f_ab = "ab_free" in tags

    flags = {
        "opro": f_opro,
        "glob": f_glob,
        "wave": f_wave,
        "h2broad": f_h2broad,
        "nlte": f_NLTE,
        "ipro": f_ipro,
        "gf": f_gf,
        "vw": f_vw,
        "ab": f_ab,
    }
    return flags


def get_cscale(cscale, flag, il):
    # Extract flag and value that specifies continuum normalization.
    #
    #  VALUE  IMPLICATION
    #  -3     Return residual intensity. Continuum is unity. Ignore sme.cscale
    #  -2     Return physical flux at stellar surface (units? erg/s/cm^2/A?)
    #  -1     Determine one scalar normalization that applies to all segments
    #   0     Determine separate scalar normalization for each spectral segment
    #   1     Determine separate linear normalization for each spectral segment
    #
    # Don't solve for single scalar normalization (-1) if there is no observation
    # CSCALE_FLAG is polynomial degree of continuum scaling, when fitting segments.

    if flag == -3:
        cscale = 1
    elif flag in [-1, -2]:
        cscale = flag
    elif flag == 0:
        cscale = cscale[il]
    elif flag == 1:
        cscale = cscale[il, :]
    else:
        raise AttributeError("invalid cscale_flag: %i" % flag)

    if flag >= 0:
        ndeg = flag
    else:
        ndeg = 0

    return cscale, ndeg


def get_rv(vrad, flag, il):
    # Extract flag and value that specifies radial velocity.
    #
    #  VALUE  IMPLICATION
    #  -2     Do not solve for radial velocity. Use input value(s).
    #  -1     Determine global radial velocity that applies to all segments
    #   0     Determine a separate radial velocity for each spectral segment
    #
    # Can't solve for radial velocities if there is no observation.
    # Express radial velocities as dimensionless wavelength scale factor.
    # Formula includes special relativity, though correction is negligible.

    if flag == -2:
        return 0, 1
    else:
        vrad = vrad if vrad.ndim == 0 else vrad[il]  # km/s
        vfact = np.sqrt((1 + vrad / clight) / (1 - vrad / clight))
        return vrad, vfact


def get_wavelengthrange(wran, vrad, vsini):
    # 30 km/s == maximum barycentric velocity
    vrad_pad = 30.0 + 0.5 * np.clip(vsini, 0, None)  # km/s
    vbeg = vrad_pad + np.clip(vrad, 0, None)  # km/s
    vend = vrad_pad - np.clip(vrad, None, 0)  # km/s

    wbeg = wran[0] * (1 - vbeg / clight)
    wend = wran[1] * (1 + vend / clight)
    return wbeg, wend


def synthetize_spectrum(wavelength, *param, sme=None, param_names=[], setLineList=True):

    # change parameters
    for name, value in zip(param_names, param):
<<<<<<< HEAD
        #    if isinstance(value, lmfit.Parameter):
        #       value = value.value
=======
>>>>>>> b289a60c
        sme[name] = value

    # run spectral synthesis
    sme = sme_func(sme, setLineList=setLineList)
    sme.save()

    mask = (sme.mob != 0) & (sme.uob != 0)
    if not np.allclose(wavelength, sme.wave[mask]):
        # interpolate to required wavelenth grid
        res = np.interp(wavelength, sme.wave[mask], sme.smod[mask])
    else:
        res = sme.smod[mask]

    return res

def linelist_errors(sme, linelist):
    # make linelist errors
    mask = (sme.mob != 0) & (sme.uob != 0)
    rel_error = linelist.error
    width = sme_synth.GetLineRange(len(linelist))  # TODO
    sig_syst = np.zeros(np.count_nonzero(mask), dtype=float)
    wave = sme.wave[mask]

    for i, line in enumerate(linelist):
        # find closest wavelength region
        w = (wave >= width[i, 0]) & (wave <= width[i, 1])
        sig_syst[w] += rel_error[i]

    sig_syst *= np.clip(1 - sme.sob[mask], 0, 1)
    return sig_syst

def solve(sme, param_names=["teff", "logg", "feh"]):
    # TODO: get bounds for all parameters. Bounds are given by the precomputed tables
    # TODO: Set up a sparsity scheme for the jacobian (if some parameters are sufficiently independent)
    # TODO: create more efficient jacobian function
    bounds = {"teff": [3500, 7000], "logg": [3, 5], "feh": [-5, 1]}
    bounds.update({"%s abund" % el.casefold(): [-10, 10] for el in Abund._elem})
<<<<<<< HEAD
    if wavelength is None:
        wavelength = sme.wave
=======

    nparam = len(param_names)
>>>>>>> b289a60c

    p0 = [sme[s] for s in param_names]
    bounds = np.array([bounds[s.casefold()] for s in param_names]).T
    # func = (model - obs) / sigma
<<<<<<< HEAD

    def residuals(param):
        mask = (sme.mob != 0) & (sme.uob != 0) 
        wave = sme.wave[mask]
        spec = sme.sob[mask]
        uncs = sme.uob[mask]
        
        synth = synthetize_spectrum(wave, *param, param_names=param_names, sme=sme)
        uncs2 = linelist_errors(sme, sme.linelist)
        resid = (synth - spec) / (uncs + uncs2)
        return np.nan_to_num(resid, copy=False)
=======
    func = (
        lambda p, sme: (
            synthetize_spectrum(
                sme.wave[sme.mob != 0], *p, sme=sme, param_names=param_names
            )
            - sme.sob[sme.mob != 0]
        )
        / sme.uob[sme.mob != 0]
    )
>>>>>>> b289a60c

    # Prepare LineList only once
    sme_synth.SetLibraryPath()
    sme_synth.InputLineList(sme.atomic, sme.species)

    res = least_squares(
<<<<<<< HEAD
        residuals, x0=p0, jac="2-point", bounds=bounds, loss="linear", verbose=2
=======
        func, x0=p0, jac="3-point", bounds=bounds, loss="linear", verbose=2, args=(sme,)
>>>>>>> b289a60c
    )

    sme = SME.SME_Struct.load("sme.npy")

    popt = res.x
    sme.pfree = np.atleast_2d(popt)  # 2d for compatibility
    sme.pname = param_names

    for i, name in enumerate(param_names):
        sme[name] = popt[i]

    # Determine the covariance matrix of the fit
    # Do Moore-Penrose inverse discarding zero singular values.
    _, s, VT = np.linalg.svd(res.jac, full_matrices=False)
    threshold = np.finfo(float).eps * max(res.jac.shape) * s[0]
    s = s[s > threshold]
    VT = VT[: s.size]
    pcov = np.dot(VT.T / s ** 2, VT)

    # Alternative for determining the Covariance
    # hess = res.jac.T.dot(res.jac) # hessian == fisher information matrix
    # covar = np.linalg.pinv(hess)
    # sig = np.sqrt(covar.diag())

    sme.covar = pcov
    sme.grad = res.grad
    sme.pder = res.jac
    sme.resid = res.fun
    sme.chisq = res.cost * 2 / (sme.sob.size - nparam)

    sme.punc = {name: 0 for name in param_names}
    for i in range(nparam):
<<<<<<< HEAD
        tmp = res.fun / res.jac[:, i]
        while True:
            std = np.std(tmp)
            tmp = tmp[np.abs(tmp) <= 5 * std]
            std2 = np.std(tmp)
            if np.abs(std - std2) < 1e-6:
                std = std2
                break

        # plt.hist(tmp, bins=1000, range=(-5 * std, 5 * std))
        # plt.show()

        sme.punc[i] = std
=======
        tmp = np.abs(res.fun) / np.median(np.abs(res.jac[:, i]))
        sme.punc[param_names[i]] = tmp
>>>>>>> b289a60c

    sme.punc2 = np.sqrt(np.diag(pcov))

    sme.save()

    print(res.message)
    for name, value, unc in zip(param_names, popt, sme.punc.values()):
        print("%s\t%.5f +- %.5f" % (name, value, unc))

    return sme


<<<<<<< HEAD
# def lmsolve(sme, param_names=["teff", "logg", "feh"], wavelength=None):
#    # TODO: get bounds for all parameters. Bounds are given by the precomputed tables
#    # TODO: Set up a sparsity scheme for the jacobian (some parameters are sufficiently independent)
#    bounds = {"teff": [3500, 7000], "logg": [3, 5], "feh": [-5, 1]}
#    if wavelength is None:
#        wavelength = sme.wave
#    spectrum = sme.sob
#    uncertainties = sme.uob
#
#    p0 = [sme[s] for s in param_names]
#    # bounds = np.array([bounds[s] for s in param_names]).T
#    # func = (model - obs) / sigma
#    def residuals(params, x, data, eps):
#        p = [params[s] for s in param_names]
#        model = synthetize_spectrum(x, *p, sme=sme, param_names=param_names)
#        return (data - model) / eps
#
#    # Prepare LineList only once
#    sme_synth.SetLibraryPath()
#    sme_synth.InputLineList(sme.atomic, sme.species)
#
#    params = lmfit.Parameters()
#    for name in param_names:
#        params.add(name, value=sme[name], min=bounds[name][0], max=bounds[name][1])
#
#    mini = lmfit.Minimizer(
#        residuals, params, fcn_args=(wavelength, spectrum, uncertainties)
#    )
#    res = mini.minimize()
#    print(lmfit.fit_report(res.params))
#
#    conf = lmfit.conf_interval(mini, res)
#    lmfit.printfuncs.report_ci(conf)
#
#    np.save("conf.dat", conf)
#
#    sme = SME.SME_Struct.load("sme.npy")
#
#    popt = res.params
#    sme.pfree = np.atleast_2d(popt)  # 2d for compatibility
#    sme.pname = param_names
#
#    for i, name in enumerate(param_names):
#        sme[name] = popt[name]
#
#    sme.covar = res.cov
#    sme.pder = res.jac
#    sme.resid = res.fun
#    sme.cost = res.cost * 2
#
#    sme.save()
#
#    print(res.message)
#    for name, value in zip(param_names, popt):
#        print("%s\t%.5f" % (name, value))
#
#    return sme
#


=======
>>>>>>> b289a60c
def new_wavelength_grid(wint):
    wmid = 0.5 * (wint[-1] + wint[0])  # midpoint of segment
    wspan = wint[-1] - wint[0]  # width of segment
    jmin = np.argmin(np.diff(wint))
    vstep1 = np.diff(wint)[jmin]
    vstep1 = vstep1 / wint[jmin] * clight  # smallest step
    vstep2 = 0.1 * wspan / (len(wint) - 1) / wmid * clight  # 10% mean dispersion
    vstep3 = 0.05  # 0.05 km/s step
    vstep = max(vstep1, vstep2, vstep3)  # select the largest

    # Generate model wavelength scale X, with uniform wavelength step.
    #
    nx = int(
        np.log10(wint[-1] / wint[0]) / np.log10(1 + vstep / clight) + 1
    )  # number of wavelengths
    if nx % 2 == 0:
        nx += 1  # force nx to be odd
    x_seg = np.geomspace(wint[0], wint[-1], num=nx)
    return x_seg, vstep


# @memory.cache
def sme_func(sme, setLineList=True, passAtmosphere=True):
    # Define constants
    n_segments = sme.nseg
    nmu = len(sme.mu)

    # fix sme input
    if "sob" not in sme:
        sme.vrad_flag = -2
    if "sob" not in sme and sme.cscale_flag >= -1:
        sme.cscale_flag = -3

    # Prepare arrays
    wint = [None for _ in range(n_segments)]
    sint = [None for _ in range(n_segments)]
    cint = [None for _ in range(n_segments)]
    jint = [None for _ in range(n_segments)]
    vrad = [None for _ in range(n_segments)]

    cscale = [None for _ in range(n_segments)]
    wave = [None for _ in range(n_segments)]
    smod = [None for _ in range(n_segments)]
    wind = [None for _ in range(n_segments)]

    # Input atmosphere model
    if setLineList:
        sme_synth.SetLibraryPath()
        sme_synth.InputLineList(sme.atomic, sme.species)
    if passAtmosphere:
        sme = sme_func_atmo(sme)
        sme_synth.InputModel(sme.teff, sme.logg, sme.vmic, sme.atmo)
        # Compile the table of departure coefficients if NLTE flag is set
        if "nlte" in sme and "atmo_pro" in sme:
            pass_nlte(sme)

        sme_synth.InputAbund(sme.abund, sme.feh)
        sme_synth.Ionization(0)
        sme_synth.SetVWscale(sme.gam6)
        sme_synth.SetH2broad(sme.h2broad)

    # Loop over segments
    #   Input Wavelength range and Opacity
    #   Calculate spectral synthesis for each
    #   Interpolate onto geomspaced wavelength grid
    #   Apply instrumental and turbulence broadening
    #   Determine Continuum / Radial Velocity for each segment
    for il in range(n_segments):
        #   Input Wavelength range and Opacity
        vrad_seg, _ = get_rv(sme.vrad, sme.vrad_flag, il)
        wran_seg = sme.wran[il]
        wbeg, wend = get_wavelengthrange(sme.wran[il], vrad_seg, sme.vsini)

        sme_synth.InputWaveRange(wbeg, wend)
        sme_synth.Opacity()

        #   Calculate spectral synthesis for each
        nw, wint[il], sint[il], cint[il] = sme_synth.Transf(
            sme.mu, sme.accrt, sme.accwi, keep_lineop=il != 0, long_continuum=1
        )
        jint[il] = jint[il - 1] + nw if il != 0 else nw - 1

        #   Interpolate onto geomspaced wavelength grid
        x_seg, vstep = new_wavelength_grid(wint[il])

        # Continuum
        cflx_seg = rtint(sme.mu, cint[il], 1, 0, 0)
        yc_seg = np.interp(x_seg, wint[il], cflx_seg)
        # Spectrum
        yi_seg = np.empty((nmu, len(x_seg)))
        for imu in range(nmu):
            yi_seg[imu] = np.interp(x_seg, wint[il], sint[il][imu])

        # Turbulence broadening
        y_seg = rtint(sme.mu, yi_seg, vstep, abs(sme.vsini), abs(sme.vmac))
        # instrument broadening
        if "iptype" in sme:
            ipres = sme.ipres if np.size(sme.ipres) == 1 else sme.ipres[il]
            y_seg = broadening.apply_broadening(
                ipres, x_seg, y_seg, type=sme["iptype"], sme=sme
            )

        y_seg /= yc_seg

        if "wave" in sme:  # wavelengths already defined
            # first pixel in current segment
            ibeg = 0 if il == 0 else sme.wind[il - 1] + 1
            # last pixel in current segment
            iend = sme.wind[il]
            wind[il] = iend - ibeg
            if il > 0:
                wind[il] += 1
            wave[il] = sme.wave[ibeg : iend + 1]  # wavelengths for current segment

            sob_seg = sme.sob[ibeg : iend + 1]  # observed spectrum
            uob_seg = sme.uob[ibeg : iend + 1]  # associated uncertainties
            mob_seg = sme.mob[ibeg : iend + 1]  # ignore/line/cont mask

        else:  # else must build wavelengths
            itrim = (x_seg > wran_seg[0]) & (x_seg < wran_seg[1])  # trim padding
            wave[il] = np.pad(
                x_seg[itrim],
                1,
                mode="constant",
                constant_value=[wran_seg[0], wran_seg[1]],
            )
            sob_seg = uob_seg = mob_seg = None
            wind[il] = len(wave[il])

        # Determine Continuum / Radial Velocity for each segment
        cscale_seg, ndeg = get_cscale(sme.cscale, sme.cscale_flag, il)

        fix_c = sme.cscale_flag < 0
        fix_rv = "wave" not in sme or sme.vrad_flag < 0

        vrad[il], cscale[il] = match_rv_continuum(
            wave[il],
            sob_seg,
            uob_seg,
            x_seg,
            y_seg,
            ndeg=ndeg,
            mask=mob_seg,
            rvel=vrad_seg,
            cscale=cscale_seg,
            fix_rv=fix_rv,
            fix_c=fix_c,
        )
        smod[il] = np.interp(wave[il], x_seg * (1 + vrad[il] / clight), y_seg)

    # Merge all segments
    sme.smod = smod = np.concatenate(smod)
    # if sme already has a wavelength this should be the same
    sme.wave = wave = np.concatenate(wave)
    sme.wind = wind = np.cumsum(wind)

    sme.vrad = np.array(vrad)
    sme.cscale = np.stack(cscale)

    return sme


def fisher(sme):
    """ Calculate fisher information matrix """
    nparam = len(sme.pname)
    fisher_matrix = np.zeros((nparam, nparam), dtype=np.float64)

    x = sme.wave
    y = sme.sob
    yerr = sme.uob
    parameter_names = [s.decode() for s in sme.pname]
    p0 = sme.pfree[-1, :nparam]

    # step size = machine precision ** (1/number of points)
    # see scipy.optimize._numdiff.approx_derivative
    # step = np.finfo(np.float64).eps ** (1 / 3)
    step = np.abs(sme.pfree[-3, :nparam] - sme.pfree[-1, :nparam])

    second_deriv = lambda f, x, h: (f(x + h) - 2 * f(x) + f(x - h)) / np.sum(h) ** 2

    sme_synth.SetLibraryPath()
    sme_synth.InputLineList(sme.atomic, sme.species)
    # chi squared function, i.e. log likelihood
    # func = 0.5 * sum ((model - obs) / sigma)**2
    func = lambda p: 0.5 * np.sum(
        ((synthetize_spectrum(x, *p, sme=sme, param_names=parameter_names) - y) / yerr)
        ** 2
    )

    # Diagonal elements
    for i in range(nparam):
        h = np.zeros(nparam)
        h[i] = step[i]
        fisher_matrix[i, i] = -second_deriv(func, p0, h)

    # Cross terms, fisher matrix is symmetric, so only calculate one half
    for i, j in combinations(range(nparam), 2):
        h = np.zeros(nparam)
        total = 0
        for k, m in product([-1, 1], repeat=2):
            h[i] = k * step[i]
            h[j] = m * step[j]
            total += func(p0 + h) * k * m

        total /= 4 * np.abs(h[i] * h[j])
        print(i, j, total)
        fisher_matrix[i, j] = -total
        fisher_matrix[j, i] = -total

    np.save("fisher_matrix", fisher_matrix)
    print(fisher_matrix)
    return fisher_matrix


def sme_main(sme, only_func=False):

    flags = get_flags(sme)

    # Decide which global parameters, if any, are free parameters.
    freep = []

    if "glob_free" in sme:
        freep += sme.glob_free

    # Decide which log(gf), if any, are free parameters.
    if flags["gf"]:
        igf = sme.gf_free > 0
        freep += [
            "%s %i LOGGF" % (s, i)
            for s, i in np.zip(sme.species[igf], sme.atomic.T[2, igf])
        ]

    # Decide which van der Waal's constants, if any, are free parameters.
    if flags["vw"]:
        ivw = sme.vw_free > 0
        freep += [
            "%s%i %i LOGVW " % (s, i, j)
            for s, i, j in zip(
                elements[sme.atomic.T[0, ivw] - 1],
                sme.atomic.T[1, ivw],
                sme.atomic.T[2, ivw],
            )
        ]

    # Decide which abundances, if any, are free parameters.
    if flags["ab"]:
        iab = sme.ab_free > 0
        freep += [s + " ABUND" for s in elements[iab]]

    # TODO: sme_nlte_reset

    # Call model evaluator/solver.
    if len(freep) > 0 and not only_func:  # true: call gradient solver
        sme = solve(sme, param_names=freep)  # solve for best parameters
    else:  # else: parameters known
        sme = sme_func(sme)  # just evaluate model once

    sme.save()

    return sme<|MERGE_RESOLUTION|>--- conflicted
+++ resolved
@@ -7,10 +7,6 @@
 import warnings
 from itertools import combinations, product
 
-<<<<<<< HEAD
-# import lmfit
-=======
->>>>>>> b289a60c
 import matplotlib.pyplot as plt
 import numpy as np
 from joblib import Memory
@@ -210,11 +206,6 @@
 
     # change parameters
     for name, value in zip(param_names, param):
-<<<<<<< HEAD
-        #    if isinstance(value, lmfit.Parameter):
-        #       value = value.value
-=======
->>>>>>> b289a60c
         sme[name] = value
 
     # run spectral synthesis
@@ -252,18 +243,12 @@
     # TODO: create more efficient jacobian function
     bounds = {"teff": [3500, 7000], "logg": [3, 5], "feh": [-5, 1]}
     bounds.update({"%s abund" % el.casefold(): [-10, 10] for el in Abund._elem})
-<<<<<<< HEAD
-    if wavelength is None:
-        wavelength = sme.wave
-=======
 
     nparam = len(param_names)
->>>>>>> b289a60c
 
     p0 = [sme[s] for s in param_names]
     bounds = np.array([bounds[s.casefold()] for s in param_names]).T
     # func = (model - obs) / sigma
-<<<<<<< HEAD
 
     def residuals(param):
         mask = (sme.mob != 0) & (sme.uob != 0) 
@@ -275,28 +260,13 @@
         uncs2 = linelist_errors(sme, sme.linelist)
         resid = (synth - spec) / (uncs + uncs2)
         return np.nan_to_num(resid, copy=False)
-=======
-    func = (
-        lambda p, sme: (
-            synthetize_spectrum(
-                sme.wave[sme.mob != 0], *p, sme=sme, param_names=param_names
-            )
-            - sme.sob[sme.mob != 0]
-        )
-        / sme.uob[sme.mob != 0]
-    )
->>>>>>> b289a60c
 
     # Prepare LineList only once
     sme_synth.SetLibraryPath()
     sme_synth.InputLineList(sme.atomic, sme.species)
 
     res = least_squares(
-<<<<<<< HEAD
         residuals, x0=p0, jac="2-point", bounds=bounds, loss="linear", verbose=2
-=======
-        func, x0=p0, jac="3-point", bounds=bounds, loss="linear", verbose=2, args=(sme,)
->>>>>>> b289a60c
     )
 
     sme = SME.SME_Struct.load("sme.npy")
@@ -329,24 +299,8 @@
 
     sme.punc = {name: 0 for name in param_names}
     for i in range(nparam):
-<<<<<<< HEAD
-        tmp = res.fun / res.jac[:, i]
-        while True:
-            std = np.std(tmp)
-            tmp = tmp[np.abs(tmp) <= 5 * std]
-            std2 = np.std(tmp)
-            if np.abs(std - std2) < 1e-6:
-                std = std2
-                break
-
-        # plt.hist(tmp, bins=1000, range=(-5 * std, 5 * std))
-        # plt.show()
-
-        sme.punc[i] = std
-=======
         tmp = np.abs(res.fun) / np.median(np.abs(res.jac[:, i]))
         sme.punc[param_names[i]] = tmp
->>>>>>> b289a60c
 
     sme.punc2 = np.sqrt(np.diag(pcov))
 
@@ -359,69 +313,6 @@
     return sme
 
 
-<<<<<<< HEAD
-# def lmsolve(sme, param_names=["teff", "logg", "feh"], wavelength=None):
-#    # TODO: get bounds for all parameters. Bounds are given by the precomputed tables
-#    # TODO: Set up a sparsity scheme for the jacobian (some parameters are sufficiently independent)
-#    bounds = {"teff": [3500, 7000], "logg": [3, 5], "feh": [-5, 1]}
-#    if wavelength is None:
-#        wavelength = sme.wave
-#    spectrum = sme.sob
-#    uncertainties = sme.uob
-#
-#    p0 = [sme[s] for s in param_names]
-#    # bounds = np.array([bounds[s] for s in param_names]).T
-#    # func = (model - obs) / sigma
-#    def residuals(params, x, data, eps):
-#        p = [params[s] for s in param_names]
-#        model = synthetize_spectrum(x, *p, sme=sme, param_names=param_names)
-#        return (data - model) / eps
-#
-#    # Prepare LineList only once
-#    sme_synth.SetLibraryPath()
-#    sme_synth.InputLineList(sme.atomic, sme.species)
-#
-#    params = lmfit.Parameters()
-#    for name in param_names:
-#        params.add(name, value=sme[name], min=bounds[name][0], max=bounds[name][1])
-#
-#    mini = lmfit.Minimizer(
-#        residuals, params, fcn_args=(wavelength, spectrum, uncertainties)
-#    )
-#    res = mini.minimize()
-#    print(lmfit.fit_report(res.params))
-#
-#    conf = lmfit.conf_interval(mini, res)
-#    lmfit.printfuncs.report_ci(conf)
-#
-#    np.save("conf.dat", conf)
-#
-#    sme = SME.SME_Struct.load("sme.npy")
-#
-#    popt = res.params
-#    sme.pfree = np.atleast_2d(popt)  # 2d for compatibility
-#    sme.pname = param_names
-#
-#    for i, name in enumerate(param_names):
-#        sme[name] = popt[name]
-#
-#    sme.covar = res.cov
-#    sme.pder = res.jac
-#    sme.resid = res.fun
-#    sme.cost = res.cost * 2
-#
-#    sme.save()
-#
-#    print(res.message)
-#    for name, value in zip(param_names, popt):
-#        print("%s\t%.5f" % (name, value))
-#
-#    return sme
-#
-
-
-=======
->>>>>>> b289a60c
 def new_wavelength_grid(wint):
     wmid = 0.5 * (wint[-1] + wint[0])  # midpoint of segment
     wspan = wint[-1] - wint[0]  # width of segment
