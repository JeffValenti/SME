from re import findall
from collections import OrderedDict
from itertools import zip_longest
from sme.abund import Abund


class FileError(Exception):
    """Raise when attempt to read a VALD line data file fails.
    """


class SmeLine:
    """Basic data required by SME for each atomic or molecular transition.

    Attributes
    ----------
    species : str
        Name of atom (e.g., 'Co') or molecule (e.g., 'CO'), followed by a
        space and the ionization state (e.g., ' 1'). Atom name begins with
        a capital letter (e.g., 'C'). Additional letters (if any) are lower
        case (e.g., 'Co'). Molecule name is a sequence of atom names (e.g.,
        'CO') with multiplicity factors as needed (e.g., 'H2O') Ionization
        state is a number: '1' for neutral, '2' for singly ionized, etc.
        *Examples:* ``'C 4'``, ``'Co 2'``, ``'CO 1'``, or ``'H2O 1``'.
    wlcent : float or str that yields a float
        Wavelength (in Angstroms) of the transition.
        *Examples:* ``6564.61`` or ``'6564.6100'``.
    excit : float or str that yields a float
        Energy (in eV) of the lower state of the transition.
        *Examples:* ``10.1988`` or ``'10.1988'``.
    loggf : float or str that yields a float
        Logarithm of the product of the statistical weight (g) of the lower
        state of the transition times the oscillator strength (f) of the
        transition. *Examples:* ``0.71`` or ``'0.710'``.
    gamrad : float or str that yields a float
        Logarithm of the radiative damping parameter for the transition.
        *Examples:* ``8.766`` or ``'8.766'``.
    gamqst : float or str that yields a float
        For species other than atomic hydrogen, logarithm of the quadratic
        Stark broading parameter for the transition. For atomic hydrogen,
        principal quantum number (n) of the lower state. A value of zero
        requests use of an approximate Stark broadening formula from
        Cowley (1971).
        *Examples:* ``-6.14``, ``'-6.14'``, ``2``, ``'2.000'``, ``0``,
        or ``'0.000'``.
    gamvw : float or str that yields a float
        For species other than atomic hydrogen and value less than zero,
        logarithm of the van der Waals collisional broading parameter for
        the transition at 10000 K (e.g., '-7.510'). For species other than
        atomic hydrogen and value greater than 20, broadening cross section
        (sigma in atomic units) at 10 km/s  and velocity exponent (alpha)
        packed into a single parameter int(sigma)+alpha (e.g., '230.192').
        See Barklem for more info.
        For atomic hydrogen, principal quantum number (n) of the upper state.
        A value of zero requests use of the Unsold approximation (1955).
        *Examples:* ``-7.510``, ``'-7.510'``, ``230.192``, ``'230.192'``,
        ``3``, ``'3'``, ``0``, or ``'0.000'``.
    gamvw : float or str that yields a float
        Van der Waals damping parameter (line FWHM per perturber in units
        of rad/s cm**3) at 10000 K for collisions with neutral species.
        For species other than hydrogen:

        * A value less than zero is the base 10 logarithm of the damping
          parameter. *Examples:* ``-7.510`` or ``'-7.510'``.
        * A value of zero indicates that no damping parameter is specified.
          In such cases, SME uses a modified Unsold (1955) approximation to
          calculate the damping parameter. *Examples:* ``0`` or ``'0.000'``.
        * A value greater than 20 is the broadening cross section (sigma in
          atomic units) at 10 km/s and the velocity exponent (alpha), packed
          into a single parameter, int(sigma)+alpha. See Barklem (1998) for
          more information. *Examples:* ``230.192`` or ``'230.192'``.

        For atomic hydrogen:

        * Principal quantum number (n) of the upper state.
          *Examples:* ``3`` or ``'3'``.

    Notes
    -----
    These parameter conventions are used by the Vienna Atomic Line Database
    (VALD) extract stellar service, except that VALD users may select other
    units for `wlcent` and `excit`. Other conventions (e.g., ionization state
    expressed by a roman numeral) are not valid in SME.

    References
    ----------
    | VALD3 output formats for Extract Stellar request
    |   http://www.astro.uu.se/valdwiki/select_output
    | Barklem et al. (1998)
    |   https://ui.adsabs.harvard.edu/#abs/2000A&AS..142..467B
    |   https://www.astro.uu.se/%7Ebarklem/howto.html
    | Cowley (1971)
    |   https://ui.adsabs.harvard.edu/#abs/1971Obs....91..139C

    Examples
    --------
    >>> line = SmeLine('H 1', '6564.61', '10.20', '0.71', '8.766', '2', '3')
    >>> line = SmeLine('Co 1', 6565.21, 2.042, 3.93, 7.70, -6.14, 270.243)
    """
    def __init__(self, species, wlcent, excit, loggf, gamrad, gamqst, gamvw):
        self.species = str(species)
        self.wlcent = float(wlcent)
        self.excit = float(excit)
        self.loggf = float(loggf)
        self.gamrad = float(gamrad)
        self.gamqst = float(gamqst)
        self.gamvw = float(gamvw)

    def __str__(self):
        """Return line data as a string in VALD extract sellar short format."

        Example
        -------
        >>> print(line)
        'Co 1',       6565.2100,   2.0420,  3.930, 7.700,-6.140, 270.243

        """
        quote_species_quote_comma = "'" + self.species + "',"
        return ' '.join(
            f"{quote_species_quote_comma:13s}"
            f"{self.wlcent:10.4f},"
            f"{self.excit:9.4f},"
            f"{self.loggf:7.3f},"
            f"{self.gamrad:6.3f},"
            f"{self.gamqst:6.3f},"
            f"{self.gamvw:8.3f}".split())

    def __repr__(self):
        """Return python string representation of this object.

        Examples
        --------
        >>> line = SmeLine('Co 1', 6565.21, 2.042, 3.93, 7.70, -6.14, 270.243)
        >>> repr(line)
        "SmeLine('Co 1', 6565.2100, 2.0420, 3.930, 7.700,-6.140, 270.243)"

        """
        return f'{self.__class__.__name__}({self.__str__()})'

    def __eq__(self, other):
        """Test whether two SmeLine objects have identical lines parameters.

        Parameters
        ----------
        other : SmeLine object
            Another spectral line to compare with this spectral line.

        Examples
        --------
        >>> line1 = SmeLine('Co 1', 6565.21, 2.042, 3.93, 7.70, -6.14, 270.243)
        >>> line2 = SmeLine('Co 1', 6565.21, 2.042, 3.93, 7.70, -6.14, 270.243)
        >>> line1 == line2, line1.__eq__(line2), line1 is line2
        (True, True, False)

        """
        if self.__class__ is other.__class__:
            return self.species == other.species and \
                self.wlcent == other.wlcent and \
                self.excit == other.excit and \
                self.loggf == other.loggf and \
                self.gamrad == other.gamrad and \
                self.gamqst == other.gamqst and \
                self.gamvw == other.gamvw
        else:
            return False


class ValdShortLine:
    """Data for one atomic or molecular line from a short-format VALD file.
    """
    def __init__(self, line, wlmedium=None, wlunits=None, exunits=None):
        data, shortref = line.strip().split(", '")
        words = [w.strip() for w in data.split(',')]
        assert len(words) >= 8
        spec_ion = words[0]
        if spec_ion[0] == "'" and spec_ion[-1] == "'":
            spec_ion = spec_ion[1:-1]
        self.species = spec_ion
        self.wlcent = float(words[1])
        self.excit = float(words[2])
        self.vmicro = float(words[3])
        self.loggf = float(words[4])
        self.gamrad = float(words[5])
        self.gamqst = float(words[6])
        self.gamvw = float(words[7])
        self.lande_mean = float(words[8])
        self.depth = float(words[9])
        self.ref = ValdShortRef(shortref[:-1])

    def __str__(self):
        """Return line data as they would appear in a VALD line data file.
        """
        quote_species_quote_comma = "'" + self.species + "',"
        return \
            f"{quote_species_quote_comma:13s}" \
            f"{self.wlcent:10.4f}," \
            f"{self.excit:9.4f}," \
            f"{self.vmicro:4.1f}," \
            f"{self.loggf:7.3f}," \
            f"{self.gamrad:6.3f}," \
            f"{self.gamqst:6.3f}," \
            f"{self.gamvw:8.3f}," \
            f"{self.lande_mean:7.3f}," \
            f"{self.depth:6.3f}, " \
            f"{self.ref}"

    def __repr__(self):
        """Return python string representation of this object.
        """
        return f'{self.__class__.__name__}({self.__str__()!r})'


class ValdShortRef:
    """Reference information for one transition in a short format VALD file.
    """
    def __init__(self, shortref):
        try:
            words = shortref.split()
            assert len(words) == 15
        except AssertionError:
            raise FileError(f'expected 15 words in VALD line ref: {lineref}')
        id = [int(w) for w in words[:13:2]]
        ref = words[1::2]
        self.species = words[14]
        self.wlgf_labels = ref[0][0:3] == 'wl:' and ref[2][0:3] == 'gf:'
        if self.wlgf_labels:
            ref[0] = ref[0][3:]
            ref[2] = ref[2][3:]
        if ref.count(ref[0]) == len(ref):
            self.id = id[0]
            self.ref = ref[0]
        else:
            self.id = id
            self.ref = ref

    def __str__(self):
        """Return references as they would appear in a short format VALD file.
        """
        if type(self.ref) is str:
            id = [self.id] * 7
            ref = [self.ref] * 7
        else:
            id = self.id.copy()
            ref = self.ref.copy()
        if self.wlgf_labels:
            ref[0] = 'wl:' + ref[0]
            ref[2] = 'gf:' + ref[2]
        idref = []
        for i, r in zip(id, ref):
            idref.append(f'{i:3d} {r}')
        out = ' '.join(idref) + f' {self.species:14s}'
        return "' " + out + "'"

    @property
    def wlcent(self):
        return self.ref if type(self.ref) is str else self.ref[0]

    @property
    def excit(self):
        return self.ref if type(self.ref) is str else self.ref[1]

    @property
    def loggf(self):
        return self.ref if type(self.ref) is str else self.ref[2]

    @property
    def gamrad(self):
        return self.ref if type(self.ref) is str else self.ref[3]

    @property
    def gamqst(self):
        return self.ref if type(self.ref) is str else self.ref[4]

    @property
    def gamvw(self):
        return self.ref if type(self.ref) is str else self.ref[5]

    @property
    def lande_mean(self):
        return self.ref if type(self.ref) is str else self.ref[6]


class ValdLongLine:
    """Data for one atomic or molecular line from a long-format VALD file.
    """
    def __init__(self, chunk):
        line = chunk[0]
        words = [w.strip() for w in line.split(',')]
        assert len(words) >= 8
        spec_ion = words[0]
        if spec_ion[0] == "'" and spec_ion[-1] == "'":
            spec_ion = spec_ion[1:-1]
        self.species = spec_ion
        self.wlcent = float(words[1])
        self.excit = float(words[2])
        self.loggf = float(words[4])
        self.gamrad = float(words[5])
        self.gamqst = float(words[6])
        self.gamvw = float(words[7])
        self.lande_mean = float(words[8])
        self.depth = float(words[9])


class LineList:
    """Line data for a list of atomic and molecular lines.
    """
    _valid_line_types = (SmeLine, ValdShortLine, ValdLongLine)

    def __init__(self):
        self._lines = []

    def __len__(self):
        return len(self._lines)

    def __getitem__(self, key):
        return self._lines[key]

    def __setitem__(self, key, line):
        if type(line) in self._valid_line_types:
            self._lines[key] = line
        else:
            self._raise_invalid_line_type(line)

<<<<<<< HEAD
=======
    def _raise_invalid_line_type(self, line):
        raise TypeError(
            f'line in LineList has invalid type: {type(line).__name__}\n'
            f'  Valid line types: ' + \
            ' '.join([type.__name__ for type in self._valid_line_types]))

>>>>>>> ee09fa77
    def __str__(self):
        out = []
        for line in self._lines:
            out.append(line.__str__())
        return '\n'.join(out)

    def _raise_invalid_line_type(self, line):
        raise TypeError(
            f'line in LineList has invalid type: {type(line).__name__}\n'
            f'  Valid line types: ' + \
            ' '.join([type.__name__ for type in self._valid_line_types]))

    @property
    def species(self):
        return [line.species for line in self._lines]

    @property
    def wlcent(self):
        return [line.wlcent for line in self._lines]

    @property
    def excit(self):
        return [line.excit for line in self._lines]

    @property
    def loggf(self):
        return [line.loggf for line in self._lines]

    @property
    def gamrad(self):
        return [line.gamrad for line in self._lines]

    @property
    def gamqst(self):
        return [line.gamqst for line in self._lines]

    @property
    def gamvw(self):
        return [line.gamvw for line in self._lines]

    def append(self, line):
        if type(line) in self._valid_line_types:
            self._lines.append(line)
        else:
<<<<<<< HEAD
            self._raise_invalid_line_type(line)
=======
            raise TypeError(
                f'LineList element has invalid type: {type(line)}\n'
                f'Valid types: ' + ' '.join(self._valid_line_types))

>>>>>>> ee09fa77

class ValdFile:
    """Contents of a VALD3 line data file.
    """
    def __init__(self, filename):
        self._filename = filename
        self.read(filename)

    @property
    def filename(self):
        return self._filename

    @property
    def wlrange(self):
        return (self._wavelo, self._wavehi)

    @property
    def nlines(self):
        return self._nlines

    @property
    def nprocessed(self):
        return self._nprocessed

    @property
    def wlmedium(self):
        return self._wlmedium

    @property
    def wlunits(self):
        return self._wlunits

    @property
    def exunits(self):
        return self._exunits

    @property
    def linelist(self):
        return self._linelist

    @property
    def valdatmo(self):
        return self._valdatmo

    @property
    def abund(self):
        return self._abund

    @property
    def isotopes(self):
        return self._isotopes

    @property
    def references(self):
        return self._references

    @property
    def version(self):
        return self._version

    def read(self, filename):
        """Read line data file from the VALD extract stellar service.
        """
        with open(filename, 'r') as file:
            lines = file.readlines()
        ibeg, iend = 0, 3
        self.parse_header(lines[0:3])
        chunksize = 1 if self._format == 'short' else 4
        ibeg, iend = iend, iend+chunksize*self.nlines
        self._linelist = self.parse_linedata(lines[ibeg:iend])
        self._valdatmo = self.parse_valdatmo(lines[iend])
        ibeg, iend = iend+1, iend+19
        self._abund = self.parse_abund(lines[ibeg:iend])
        self._isotopes = self.parse_isotopes(lines[iend])
        self._references = self.parse_references(lines[iend+1:])

    def parse_header(self, lines):
        """Parse header lines from a VALD line data file.
        Presence of wavelength medium ('_air' or '_vac') implies VALD3.
        """
        words = [w.strip() for w in lines[0].split(',')]
        if len(words) < 5 or words[5] != 'Wavelength region':
            raise FileError(f'{self._filename} is not a VALD line data file')
        self._wavelo = float(words[0])
        self._wavehi = float(words[1])
        self._nlines = int(words[2])
        self._nprocessed = int(words[3])
        self._vmicro = float(words[4])
        self._wlmedium = lines[2].partition('WL_')[2].partition('(')[0]
        self._version = 2 if self._wlmedium == '' else 3
        self._format = 'long' if 'J lo' in lines[2] else 'short'
        self._wlunits, self._exunits = findall(r'\(([^)]+)', lines[2])[0:2]

    def parse_linedata(self, lines):
        """Parse line data from a VALD line data file.
        """
        linelist = LineList()
        if self._format == 'short':
            for line in lines:
                linelist.append(ValdShortLine(
                    line, self.wlmedium, self.wlunits, self.exunits))
        elif self._format == 'long':
            for chunk in zip_longest(*[iter(lines)]*4):
                linelist.append(ValdLongLine(chunk))
        else:
            raise FileError(f'{self._filename} has unknown format')
        return linelist

    def parse_valdatmo(self, line):
        """Parse VALD model atmosphere line from a VALD line data file.
        """
        lstr = line.strip()
        if lstr[0] != "'" or lstr[-2:] != "',":
            raise FileError(f'error parsing model atmosphere: {lstr}')
        return lstr[1:-2]

    def parse_abund(self, lines):
        """Parse VALD abundance lines from a VALD line data file.
        """
        abstr = ''.join([''.join(line.split()) for line in lines])
        words = [w[1:-1] for w in abstr.split(',')]
        if len(words) != 100 or words[99] != 'END':
            raise FileError(f'error parsing abundances: {abstr}')
        pattern = [w.split(':') for w in words[:-1]]
        pattern = OrderedDict([(el, float(ab)) for el, ab in pattern])
        monh = 0.0
        return Abund(monh, pattern, type='sme')

    def parse_isotopes(self, line):
        """Infer whether isotopic scaling was applied in VALD line data file.
        """
        return 'oscillator strengths were scaled by' in line

    def parse_references(self, lines):
        references = {}
        for line in lines:
            id, period, ref = line.partition('.')
            if 'References:' not in line:
                references[id.strip()] = ref.strip()
        return references<|MERGE_RESOLUTION|>--- conflicted
+++ resolved
@@ -321,15 +321,12 @@
         else:
             self._raise_invalid_line_type(line)
 
-<<<<<<< HEAD
-=======
     def _raise_invalid_line_type(self, line):
         raise TypeError(
             f'line in LineList has invalid type: {type(line).__name__}\n'
             f'  Valid line types: ' + \
             ' '.join([type.__name__ for type in self._valid_line_types]))
 
->>>>>>> ee09fa77
     def __str__(self):
         out = []
         for line in self._lines:
@@ -374,14 +371,7 @@
         if type(line) in self._valid_line_types:
             self._lines.append(line)
         else:
-<<<<<<< HEAD
             self._raise_invalid_line_type(line)
-=======
-            raise TypeError(
-                f'LineList element has invalid type: {type(line)}\n'
-                f'Valid types: ' + ' '.join(self._valid_line_types))
-
->>>>>>> ee09fa77
 
 class ValdFile:
     """Contents of a VALD3 line data file.
