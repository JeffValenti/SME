 astropy
 coverage
<<<<<<< HEAD
 cython
flake8==3.6.0
=======
cython==0.29.3
 flake8
>>>>>>> 627ddd91
 pip
 python >= 3.6
 pytest-cov
scipy==1.2.0<|MERGE_RESOLUTION|>--- conflicted
+++ resolved
@@ -1,12 +1,7 @@
  astropy
  coverage
-<<<<<<< HEAD
- cython
+cython==0.29.3
 flake8==3.6.0
-=======
-cython==0.29.3
- flake8
->>>>>>> 627ddd91
  pip
  python >= 3.6
  pytest-cov
