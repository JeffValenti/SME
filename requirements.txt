 astropy
 coverage
cython==0.29.3
flake8==3.6.0
 pip
<<<<<<< HEAD
 python
pytest-cov==2.6.1
 scipy
=======
 python >= 3.6
 pytest-cov
scipy==1.2.0
>>>>>>> 7c4e7286
<|MERGE_RESOLUTION|>--- conflicted
+++ resolved
@@ -3,12 +3,6 @@
 cython==0.29.3
 flake8==3.6.0
  pip
-<<<<<<< HEAD
- python
 pytest-cov==2.6.1
- scipy
-=======
- python >= 3.6
- pytest-cov
-scipy==1.2.0
->>>>>>> 7c4e7286
+python>=3.6
+scipy==1.2.0