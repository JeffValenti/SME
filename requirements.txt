 astropy
 coverage
<<<<<<< HEAD
 cython
 flake8
pip==18.1
 python
 pytest-cov
 scipy
=======
cython==0.29.3
flake8==3.6.0
 pip
pytest-cov==2.6.1
python>=3.6
scipy==1.2.0
>>>>>>> 2123061b
<|MERGE_RESOLUTION|>--- conflicted
+++ resolved
@@ -1,17 +1,8 @@
  astropy
  coverage
-<<<<<<< HEAD
- cython
- flake8
-pip==18.1
- python
- pytest-cov
- scipy
-=======
 cython==0.29.3
 flake8==3.6.0
- pip
+pip=18.1
 pytest-cov==2.6.1
 python>=3.6
-scipy==1.2.0
->>>>>>> 2123061b
+scipy==1.2.0